--- conflicted
+++ resolved
@@ -1,24 +1,10 @@
 {
   "dependencies": {
-    "com.gustavopsantos.reflex": {
-      "version": "https://github.com/gustavopsantos/reflex.git?path=/Assets/Reflex/#3.1.3",
-      "depth": 0,
-      "source": "git",
-      "dependencies": {},
-      "hash": "58c92eb44072fa9067027ca26a680b983beaff01"
-    },
     "com.quabug.one-shot-injection": {
       "version": "file:com.quabug.one-shot-injection",
       "depth": 0,
       "source": "embedded",
       "dependencies": {}
-    },
-    "com.svermeulen.extenject": {
-      "version": "9.2.0-stcf3",
-      "depth": 0,
-      "source": "registry",
-      "dependencies": {},
-      "url": "https://package.openupm.com"
     },
     "com.unity.ext.nunit": {
       "version": "1.0.6",
@@ -37,7 +23,7 @@
       "url": "https://packages.unity.com"
     },
     "com.unity.ide.visualstudio": {
-      "version": "2.0.15",
+      "version": "2.0.12",
       "depth": 0,
       "source": "registry",
       "dependencies": {
@@ -46,15 +32,8 @@
       "url": "https://packages.unity.com"
     },
     "com.unity.ide.vscode": {
-      "version": "1.2.5",
+      "version": "1.2.4",
       "depth": 0,
-      "source": "registry",
-      "dependencies": {},
-      "url": "https://packages.unity.com"
-    },
-    "com.unity.nuget.mono-cecil": {
-      "version": "1.10.1",
-      "depth": 1,
       "source": "registry",
       "dependencies": {},
       "url": "https://packages.unity.com"
@@ -80,24 +59,6 @@
       },
       "url": "https://packages.unity.com"
     },
-<<<<<<< HEAD
-    "jp.hadashikick.vcontainer": {
-      "version": "1.11.1",
-      "depth": 0,
-      "source": "registry",
-      "dependencies": {
-        "com.unity.nuget.mono-cecil": "1.10.1"
-      },
-      "url": "https://package.openupm.com"
-    },
-    "com.unity.modules.animation": {
-      "version": "1.0.0",
-      "depth": 0,
-      "source": "builtin",
-      "dependencies": {}
-    },
-=======
->>>>>>> e78542af
     "com.unity.modules.imgui": {
       "version": "1.0.0",
       "depth": 2,
