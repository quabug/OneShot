{
  "dependencies": {
    "com.unity.ide.rider": "2.0.7",
<<<<<<< HEAD
    "com.unity.ide.visualstudio": "2.0.15",
    "com.unity.ide.vscode": "1.2.5",
    "com.unity.test-framework.performance": "2.8.1-preview",
    "jp.hadashikick.vcontainer": "1.11.1",
    "com.gustavopsantos.reflex": "https://github.com/gustavopsantos/reflex.git?path=/Assets/Reflex/#3.1.3",
    "com.svermeulen.extenject": "9.2.0-stcf3",
    "com.unity.modules.animation": "1.0.0"
  },
  "scopedRegistries": [
    {
      "name": "package.openupm.com",
      "url": "https://package.openupm.com",
      "scopes": [
        "jp.hadashikick.vcontainer",
        "com.svermeulen.extenject"
      ]
    }
  ]
=======
    "com.unity.ide.visualstudio": "2.0.12",
    "com.unity.ide.vscode": "1.2.4",
    "com.unity.test-framework.performance": "2.8.1-preview"
  }
>>>>>>> e78542af
}<|MERGE_RESOLUTION|>--- conflicted
+++ resolved
@@ -1,29 +1,8 @@
 {
   "dependencies": {
     "com.unity.ide.rider": "2.0.7",
-<<<<<<< HEAD
-    "com.unity.ide.visualstudio": "2.0.15",
-    "com.unity.ide.vscode": "1.2.5",
-    "com.unity.test-framework.performance": "2.8.1-preview",
-    "jp.hadashikick.vcontainer": "1.11.1",
-    "com.gustavopsantos.reflex": "https://github.com/gustavopsantos/reflex.git?path=/Assets/Reflex/#3.1.3",
-    "com.svermeulen.extenject": "9.2.0-stcf3",
-    "com.unity.modules.animation": "1.0.0"
-  },
-  "scopedRegistries": [
-    {
-      "name": "package.openupm.com",
-      "url": "https://package.openupm.com",
-      "scopes": [
-        "jp.hadashikick.vcontainer",
-        "com.svermeulen.extenject"
-      ]
-    }
-  ]
-=======
     "com.unity.ide.visualstudio": "2.0.12",
     "com.unity.ide.vscode": "1.2.4",
     "com.unity.test-framework.performance": "2.8.1-preview"
   }
->>>>>>> e78542af
 }